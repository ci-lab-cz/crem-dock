--- conflicted
+++ resolved
@@ -199,11 +199,8 @@
         smiles_dict = dict(cur.execute(f"SELECT id, {smi_field_name} "
                                        f"FROM mols "
                                        f"WHERE iteration = {iteration - 1} AND docking_score IS NULL"))
-<<<<<<< HEAD
-=======
     if not smiles_dict:
         return
->>>>>>> 8261a2c6
 
     center, box_size = get_param_from_config(protein_setup)
 
