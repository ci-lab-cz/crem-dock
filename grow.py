--- conflicted
+++ resolved
@@ -704,13 +704,8 @@
 
 
 def make_iteration(conn, iteration, protein_pdbqt, protein_setup, ntop, tanimoto, mw, rmsd, rtb, alg_type,
-<<<<<<< HEAD
-                   ncpu, tmpdir, vina_path, python_path, vina_script_dir, debug, make_docking=True, make_selection=True,
-                   **kwargs):
-=======
-                   ncpu, tmpdir, vina_path, python_path, vina_script_dir, protonation, make_docking=True,
-                   make_selection=True, **kwargs):
->>>>>>> 0880db83
+                   ncpu, tmpdir, vina_path, python_path, vina_script_dir, protonation, debug,
+                   make_docking=True, make_selection=True, **kwargs):
     if make_docking:
         tmpdir = os.path.abspath(os.path.join(tmpdir, f'iter{iteration}'))
         os.makedirs(tmpdir)
@@ -888,11 +883,8 @@
                                  make_selection=make_selection,
                                  db_name=args.db, radius=args.radius, min_freq=args.min_freq,
                                  min_atoms=args.min_atoms, max_atoms=args.max_atoms,
-<<<<<<< HEAD
-                                 max_replacements=args.max_replacements, debug=args.debug)
-=======
-                                 max_replacements=args.max_replacements, protonation=not args.no_protonation)
->>>>>>> 0880db83
+                                 max_replacements=args.max_replacements, protonation=not args.no_protonation,
+                                 debug=args.debug)
             make_docking = True
             make_selection = True
 
