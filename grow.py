import glob
import os
import shutil
import argparse
import random
import string
from numpy.linalg import norm
import sqlite3
from rdkit import Chem, DataStructs
from rdkit.Chem import AllChem
from rdkit.Chem.rdMolDescriptors import CalcNumRotatableBonds
from rdkit.ML.Cluster import Butina
from rdkit.Chem.Descriptors import MolWt
from scipy.spatial.distance import euclidean
from joblib import Parallel, delayed
from multiprocessing import Pool, cpu_count
from scripts import Docking, Smi2PDB
from crem.crem import grow_mol
from rdkit.Chem.EnumerateStereoisomers import EnumerateStereoisomers, StereoEnumerationOptions
from itertools import combinations


def cpu_type(x):
    return max(1, min(int(x), cpu_count()))


def sort_two_lists(primary, secondary):
    # sort two lists by order of elements of the primary list
    paired_sorted = sorted(zip(primary, secondary), key=lambda x: x[0])
    return map(list, zip(*paired_sorted))  # two lists


def get_mol_ids(mols):
<<<<<<< HEAD
    return [mol.GetPpop('_Name') for mol in mols]

=======
    return [mol.GetProp('_Name') for mol in mols]


def get_сommon_atoms(mol_name, child_mol, parent_mol, conn):
    """
    Returns common atom numbers between child and parent molecules
    :param conn: docking DB connection
    :param mol_name: id child molecule
    :param child_mol: Mol
    :param parent_mol: Mol
    :return:
    """
    cur = conn.cursor()

    ids = child_mol.GetSubstructMatch(parent_mol)
    atoms = []
    for i, j in combinations(ids, 2):
        bond = child_mol.GetBondBetweenAtoms(i, j)
        if bond is not None:
            atoms.append(f'{i}_{j}')
    atoms = '_'.join(atoms)
    cur.execute("""UPDATE mols
                       SET atoms = ?
                       WHERE
                           id = ?
                    """, (atoms, mol_name))
    conn.commit()

>>>>>>> e333757c

def save_smi_to_pdb(conn, iteration, tmpdir):
    """
    :param smi_data: dict {mol_id: smi}
    :param output_dname:
    :return:
    """
<<<<<<< HEAD
=======
    cur = conn.cursor()
    if iteration == 1:
        for mol_name, smi in cur.execute(f"SELECT id, smi FROM mols WHERE iteration = '{iteration - 1}'"):
            Smi2PDB.save_to_pdb(smi, os.path.join(tmpdir, f'{mol_name}.pdb'))
    else:
        pars = dict(cur.execute(f"SELECT id, parent_id FROM mols WHERE iteration = '{iteration - 1}'"))
        for mol_id, parent_id in pars.items():
            smi = list(cur.execute(f"SELECT smi FROM mols WHERE id = '{mol_id}'"))[0][0]
            mol = Chem.MolFromSmiles(smi)
            parent_mol_block = list(cur.execute(f"SELECT mol_block FROM mols WHERE id = '{parent_id}'"))[0][0]
            parent_mol = Chem.MolFromMolBlock(parent_mol_block)
            get_сommon_atoms(mol_id, mol, parent_mol, conn)
            Smi2PDB.save_to_pdb2(mol, parent_mol, os.path.join(tmpdir, f'{mol_id}.pdb'))
>>>>>>> e333757c

    cur = conn.cursor()
    for mol_name, smi in cur.execute(f"SELECT id, smi FROM mols WHERE iteration = {iteration}"):
        Smi2PDB.save_to_pdb(smi, os.path.join(tmpdir, f'{mol_name}.pdb'))


def prep_ligands(conn, dname, python_path, vina_script_dir, ncpu):
    """
    Prepares ligands and save pdbqt files with the same name as pdb files in the temporary directory
    :param conn: docking DB connection
    :param dname: temporary dir with pdb files
    :param iteration: number of iteration
    :param python_path:
    :param vina_script_dir:
    :param ncpu:
    :return:
    """
<<<<<<< HEAD

    def supply_lig_prep():
        cur = conn.cursor()
        for fname in glob.glob(os.path.join(dname, '*.pdb')):
            mol_id = os.path.basename(os.path.splitext(fname)[0])
            atoms = list(cur.execute(f"SELECT atoms FROM mols WHERE id = {mol_id}"))[0][0]
            if atoms is None:
                atoms = ''
            yield fname, os.path.splitext(fname)[0] + '.pdbqt', python_path, vina_script_dir + 'prepare_ligand4.py', atoms

    pool = Pool(ncpu)
    pool.imap_unordered(Docking.prepare_ligands_mp, supply_lig_prep())
    pool.close()
    pool.join()
=======

    for fname in glob.glob(os.path.join(dname, '*.pdb')):
        cur = conn.cursor()
        mol_id = os.path.basename(os.path.splitext(fname)[0])
        atoms = list(cur.execute(f"SELECT atoms FROM mols WHERE id = '{mol_id}'"))[0][0]
>>>>>>> e333757c

        if not atoms:
            atoms = ''

<<<<<<< HEAD
=======
        Docking.prepare_ligand(fname, fname.rsplit('.', 1)[0] + '.pdbqt', python_path,
                               vina_script_dir + 'prepare_ligand4.py', atoms)


>>>>>>> e333757c
def dock_ligands(dname, target_fname_pdbqt, target_setup_fname, vina_path, ncpu):
    def supply_lig_dock_data(dname, target_fname_pdbqt, target_setup_fname):
        for fname in glob.glob(os.path.join(dname, '*.pdbqt')):
            yield fname, fname.rsplit('.', 1)[0] + '_dock.pdbqt', target_fname_pdbqt, target_setup_fname, vina_path

    Parallel(n_jobs=ncpu, verbose=8)(delayed(Docking.run_docking)(i_fname, o_fname, target, setup, vina_script)
                                     for i_fname, o_fname, target, setup, vina_script in supply_lig_dock_data(dname,
                                                                                                              target_fname_pdbqt,
                                                                                                              target_setup_fname))


def update_db(conn, dname):
    """
    Insert score, rmsd, fixed bonds string, pdb and mol blocks of molecules having a corresponding pdbqt file in the
    temporary dir in docking DB
    :param conn: connection to docking DB
    :param dname: path to temp directory with files after docking. Those files should have names <mol_id>_dock.pdbqt
    :return:
    """

<<<<<<< HEAD
    cur = conn.cursor()

    for fname in glob.glob(os.path.join(dname, '*_dock.pdbqt')):
=======
    for fname in glob.glob(os.path.join(dname, '*_dock.pdbqt')):
        cur = conn.cursor()

        # get pdb block
        pdb_block = open(fname).read()

        # get score
        score = pdb_block.split()[5]

        # get mol block for the first pose
        mol_id = os.path.basename(fname).replace('_dock.pdbqt', '')
        print('mol_id', mol_id)
        smi = list(cur.execute(f"SELECT smi FROM mols WHERE id = '{mol_id}'"))[0][0]

        print('smi', smi)
        mol_block = None
        mol = Chem.MolFromPDBBlock('\n'.join([i[:66] for i in pdb_block.split('MODEL')[1].split('\n')]),
                                   removeHs=True)  ###

        print('mol', mol)
        if mol:
            mol = AllChem.AssignBondOrdersFromTemplate(Chem.MolFromSmiles(smi), mol)
            mol.SetProp('_Name', mol_id)
            mol_block = Chem.MolToMolBlock(mol)
            print('mol_block', mol_block)

        # get atoms
        parent_id = list(cur.execute(f"SELECT parent_id FROM mols WHERE id = '{mol_id}'"))[0][0]
        if parent_id:
            parent_mol_block = list(cur.execute(f"SELECT mol_block FROM mols WHERE id = '{parent_id}'"))[0][0]
            print('parent_mol_block', parent_mol_block)
            parent_mol = Chem.MolFromMolBlock(parent_mol_block)

            #             get rmsd
            rms = get_rmsd(mol, parent_mol)
        else:
            atoms, rms = None, None

        cur.execute("""UPDATE mols
                           SET pdb_block = ?,
                               mol_block = ?,
                               docking_score = ?,
                               rmsd = ? 
                           WHERE
                               id = ?
                        """, (pdb_block, mol_block, score, rms, mol_id))
    conn.commit()


def get_rmsd(child_mol, parent_mol):
    """
    Returns best fit rmsd between a common part of child and parent molecules taking into account symmetry of molecules
    :param child_mol: Mol
    :param parent_mol: Mol
    :return:
    """
    match_ids = child_mol.GetSubstructMatches(parent_mol, uniquify=False, useChirality=True)
    best_rms = float('inf')
    for ids in match_ids:
        rms = norm(child_mol.GetConformer().GetPositions()[ids,] - parent_mol.GetConformer().GetPositions())
        if rms < best_rms:
            best_rms = rms
    return best_rms


def get_docked_mol_ids(conn, iteration):
    """
    Returns mol_ids for molecules which where docked at the given iteration and conversion to mol block was successful
    :param conn:
    :param iteration:
    :return:
    """
    cur = conn.cursor()
    res = cur.execute(f"SELECT id FROM mols WHERE iteration = '{iteration - 1}' AND mol_block IS NOT NULL")
    return [i[0] for i in res]
>>>>>>> e333757c

        # get pdb block
        pdb_block = open(fname).read()

        # get score
        score = pdb_block.split()[5]

        # get mol block for the first pose
        mol_id = os.path.basename(fname).replace('_dock.pdbqt', '')
        smi = list(cur.execute(f'SELECT smi FROM mols WHERE id = {mol_id}'))[0][0]
        mol_block = None
        mol = Chem.MolFromPDBBlock('\n'.join([i[:66] for i in pdb_block.split('MODEL')[0].split('\n')]), removeHs=False)
        if mol:
            mol = AllChem.AssignBondOrdersFromTemplate(Chem.MolFromSmiles(smi), mol)
            mol.SetProp('_Name', mol_id)
            mol_block = Chem.MolToMolBlock(mol)

        # get atoms
        parent_mol_block = list(cur.execute(f'SELECT mol_block FROM mols WHERE id = (SELECT parent_id FROM mols WHERE id = {mol_id})'))[0][0]
        parent_mol = Chem.MolFromMolBlock(parent_mol_block)
        ids = mol.GetSubstructMatch(parent_mol)
        atoms = []
        for i, j in combinations(ids, 2):
            bond = mol.GetBondBetweenAtoms(i, j)
            if bond is not None:
                atoms.append(f'{i}_{j}')
        atoms = '_'.join(atoms)

        # get rmsd
        rms = get_rmsd(mol, parent_mol)

        cur.execute("""UPDATE mols
                           SET pdb_block = ?,
                               mol_block = ?,
                               score = ?,
                               atoms = ?,
                               rmsd = ? 
                           WHERE
                               id = ?
                        """, (pdb_block, mol_block, score, atoms, rms, mol_id))
    conn.commit()

<<<<<<< HEAD
=======
def get_mols(conn, mol_ids):
    """
    Returns list of Mol objects from docking DB, order is arbitrary
    :param conn: connection to docking DB
    :param mol_ids: list of molecules to retrieve
    :return:
    """
    cur = conn.cursor()
    sql = f'SELECT mol_block FROM mols WHERE id IN ({",".join("?" * len(mol_ids))})'
    return [items[0] for items in cur.execute(sql, mol_ids)]
>>>>>>> e333757c

def get_rmsd(child_mol, parent_mol):
    """
    Returns best fit rmsd between a common part of child and parent molecules taking into account symmetry of molecules
    :param child_mol: Mol
    :param parent_mol: Mol
    :return:
    """
    match_ids = child_mol.GetSubstructMatches(parent_mol, uniquify=False, useChirality=True)
    best_rms = float('inf')
    for ids in match_ids:
        rms = norm(child_mol.GetConformer().GetPositions()[ids, ] - parent_mol.GetConformer().GetPositions())
        if rms < best_rms:
            best_rms = rms
    return best_rms

<<<<<<< HEAD
=======
def get_mol_scores(conn, mol_ids):
    """
    Return dict of mol_id: score
    :param conn: connection to docking DB
    :param mol_ids: list of mol ids
    :return:
    """
    cur = conn.cursor()
    sql = f'SELECT id, docking_score FROM mols WHERE id IN ({",".join("?" * len(mol_ids))})'
    return dict(cur.execute(sql, mol_ids))
>>>>>>> e333757c

def get_docked_mol_ids(conn, iteration):
    """
    Returns mol_ids for molecules which where docked at the given iteration and conversion to mol block was successful
    :param conn:
    :param iteration:
    :return:
    """
    cur = conn.cursor()
    res = cur.execute(f'SELECT id FROM mols WHERE iteration = {iteration} AND mol_block IS NOT NULL')
    return [i[0] for i in res]

<<<<<<< HEAD
=======
def get_mol_rms(conn, mol_ids):
    """
    Return dict of mol_id: rmsd
    :param conn: connection to docking DB
    :param mol_ids: list of mol ids
    :return:
    """
    cur = conn.cursor()
    sql = f'SELECT id, rmsd FROM mols WHERE id IN ({",".join("?" * len(mol_ids))})'
    return dict(cur.execute(sql, mol_ids))
>>>>>>> e333757c

def get_mols(conn, mol_ids):
    """
    Returns list of Mol objects from docking DB, order is arbitrary
    :param conn: connection to docking DB
    :param mol_ids: list of molecules to retrieve
    :return:
    """
    cur = conn.cursor()
    sql = f'SELECT mol_block FROM mols WHERE id IN ({",".join("?" * len(mol_ids))})'
    return [items[0] for items in cur.execute(sql, mol_ids)]

<<<<<<< HEAD

def get_mol_scores(conn, mol_ids):
    """
    Return dict of mol_id: score
    :param conn: connection to docking DB
    :param mol_ids: list of mol ids
    :return:
    """
    cur = conn.cursor()
    sql = f'SELECT id, docking_score FROM mols WHERE id IN ({",".join("?" * len(mol_ids))})'
    return dict(cur.execute(sql, mol_ids))


def get_mol_rms(conn, mol_ids):
    """
    Return dict of mol_id: rmsd
    :param conn: connection to docking DB
    :param mol_ids: list of mol ids
    :return:
    """
    cur = conn.cursor()
    sql = f'SELECT id, rmsd FROM mols WHERE id IN ({",".join("?" * len(mol_ids))})'
    return dict(cur.execute(sql, mol_ids))


=======
>>>>>>> e333757c
def filter_mols(mols, mw=None, rtb=None):
    """
    Returns list of molecules satisfying given conditions
    :param mols: list of molecules
    :param mw: maximum MW (optional)
    :param rtb: maximum number of rotatable bonds (optional)
    :return: list of molecules
    """
    output = []
    for mol in mols:
<<<<<<< HEAD
        if (mw is None or MolWt(mol) <= mw) and (rtb is None or CalcNumRotatableBonds(mol) <= rtb):
            output.append(mol)
    return output


def filter_mols_by_rms(mols, conn, rms):
    """
    Remove molecules with rmsd greater than the threshold
    :param mols: list of molecules
    :param conn: connection to docking DB
    :param rms: rmsd threshold
    :return: list of molecules
    """
    output = []
    mol_ids = get_mol_ids(mols)
    rmsd = get_mol_rms(conn, mol_ids)
    for mol in mols:
        if rmsd[mol.GetProp('_Name')] <= rms:
            output.append(mol)
    return output


=======
        mol = Chem.MolFromMolBlock(mol)
        if (mw is None or MolWt(mol) <= mw) and (rtb is None or CalcNumRotatableBonds(mol) <= rtb):
            output.append(mol)
    return output


def filter_mols_by_rms(mols, conn, rms):
    """
    Remove molecules with rmsd greater than the threshold
    :param mols: list of molecules
    :param conn: connection to docking DB
    :param rms: rmsd threshold
    :return: list of molecules
    """
    output = []
    mol_ids = get_mol_ids(mols)
    rmsd = get_mol_rms(conn, mol_ids)
    for mol in mols:
        if rmsd[mol.GetProp('_Name')] <= rms:
            output.append(mol)
    return output


>>>>>>> e333757c
def select_top_mols(mols, conn, ntop):
    """
    Returns list of ntop molecules with the highest score
    :param mols: list of molecules
    :param conn: connection to docking DB
    :param ntop: number of top scored molecules to select
    :return:
    """
    mol_ids = get_mol_ids(mols)
    scores = get_mol_scores(conn, mol_ids)
    scores, mol_ids = sort_two_lists([scores[mol_id] for mol_id in mol_ids], mol_ids)
    mol_ids = set(mol_ids[:ntop])
<<<<<<< HEAD
    mols = [mol for mol in mols if mol.GetProp('_Name' in mol_ids)]
=======
    mols = [mol for mol in mols if mol.GetProp('_Name') in mol_ids]
>>>>>>> e333757c
    return mols


def sort_clusters(conn, clusters):
    """
    Returns clusters with molecules filtered by properties and reordered according to docking scores
    :param conn: connection to docking DB
    :param clusters: tuple of tuples with mol ids in each cluster
    :return: list of lists with mol ids
    """
    scores = get_mol_scores(conn, [mol_id for cluster in clusters for mol_id in cluster])
    output = []
    for cluster in clusters:
        s, mol_ids = sort_two_lists([scores[mol_id] for mol_id in cluster], cluster)
        output.append(mol_ids)
    return output


def gen_cluster_subset_algButina(mols, tanimoto):
    """
    Returns tuple of tuples with mol ids in each cluster
    :param mols: list of molecules
    :param tanimoto: tanimoto threshold for clustering
    :return:
    """
    dict_index = {}
    fps = []
    for i, mol in enumerate(mols):
<<<<<<< HEAD
        fp = AllChem.GetMorganFingerprintAsBitVect(mol, 2, nBits=512)   ### why so few?
=======
        fp = AllChem.GetMorganFingerprintAsBitVect(mol, 2, nBits=512)  ### why so few?
>>>>>>> e333757c
        fps.append(fp)
        dict_index[i] = mol.GetProp('_Name')
    dists = []
    for i, fp in enumerate(fps):
        distance_matrix = DataStructs.BulkTanimotoSimilarity(fps[i], fps[:i])
        dists.extend([1 - x for x in distance_matrix])
    # returns tuple of tuples with sequential numbers of compounds in each cluster
    cs = Butina.ClusterData(dists, len(fps), 1 - tanimoto, isDistData=True)
    # replace sequential ids with actual mol ids
<<<<<<< HEAD
    output = tuple((dict_index[y] for y in x) for x in cs)
=======
    output = tuple(tuple((dict_index[y] for y in x)) for x in cs)
>>>>>>> e333757c
    return output


def get_protected_ids(mol, protein_file, dist_threshold):
    """
    Returns list of atoms ids which have hydrogen atoms close to the protein
    :param mol: molecule
    :param protein_file: protein pdbqt file
    :param dist_threshold: minimum distance to hydrogen atoms
    :return:
    """
    pdb_block = open(protein_file).readlines()
    protein = Chem.MolFromPDBBlock('\n'.join([line[:66] for line in pdb_block]))
    protein_cord = protein.GetConformer().GetPositions()
    ids = set()
    for atom, cord in zip(mol.GetAtoms(), mol.GetConformer().GetPositions()):
        b = False
        if atom.GetAtomicNum() == 1:
            for i in protein_cord:
                if euclidean(cord, i) <= dist_threshold:
                    b = True
                    break
            if b:
                ids.add(atom.GetIdx())
    return sorted(ids)


def __grow_mol(mol, protein_pdbqt, h_dist_threshold=2, ncpu=1, **kwargs):
<<<<<<< HEAD
    mol = Chem.AddHs(mol)
=======
    mol = Chem.AddHs(mol, addCoords=True)
>>>>>>> e333757c
    protected_ids = get_protected_ids(mol, protein_pdbqt, h_dist_threshold)
    return list(grow_mol(mol, protected_ids=protected_ids, return_rxn=False, return_mol=True, ncores=ncpu, **kwargs))


def __grow_mols(mols, protein_pdbqt, h_dist_threshold=2, ncpu=1, **kwargs):
    """

    :param mols: list of molecules
    :param protein_pdbqt: protein pdbqt file
    :param h_dist_threshold: maximum distance from H atoms to the protein to mark them as protected from further grow
    :param ncpu: number of cpu
    :param kwargs: arguments passed to crem function grow_mol
    :return: dict of parent ids and lists of corresponding generated mols
    """
    res = dict()
    for mol in mols:
<<<<<<< HEAD
        tmp = __grow_mol(mol, protein_pdbqt, h_dist_threshold=h_dist_threshold, ncpu=ncpu, **kwargs)
=======
        tmp = __grow_mol(mol, protein_pdbqt, h_dist_threshold=h_dist_threshold, **kwargs)
>>>>>>> e333757c
        if tmp:
            res[mol.GetProp('_Name')] = tmp
    return res


def insert_db(conn, data):
    cur = conn.cursor()
    cur.executemany("""INSERT INTO mols VAlUES(?, ?, ?, ?, ?, ?, ?, ?, ?)""", data)
    conn.commit()


def create_db(fname):
    conn = sqlite3.connect(fname)
    cur = conn.cursor()
    cur.execute("DROP TABLE IF EXISTS mols")
    cur.execute("""CREATE TABLE IF NOT EXISTS mols
            (
             id TEXT PRIMARY KEY,
             iteration INTEGER,
             smi TEXT,
             parent_id TEXT,
             docking_score REAL,
             atoms TEXT,
             rmsd REAL,
             pdb_block TEXT,
             mol_block TEXT
            )""")
    conn.commit()
    conn.close()


def insert_starting_structures_to_db(fname, db_fname):
    """

    :param fname: SMILES or SDF with 3D coordinates
    :param db_fname: output DB
    :return:
    """
    data = []
    make_docking = True
    conn = sqlite3.connect(db_fname)
    try:
<<<<<<< HEAD
        if fname.lowercase().endswith('.smi') or fname.lowercase().endswith('.smiles'):
=======
        if fname.lower().endswith('.smi') or fname.lower().endswith('.smiles'):
>>>>>>> e333757c
            with open(fname) as f:
                for i, line in enumerate(f):
                    tmp = line.strip().split()
                    smi = tmp[0]
                    name = tmp[1] if len(tmp) > 1 else '000-' + str(i).zfill(6)
                    data.append((name, 0, smi, None, None, None, None, None, None))
<<<<<<< HEAD
        elif fname.lowercase().endswith('.sdf'):
=======
        elif fname.lower().endswith('.sdf'):
>>>>>>> e333757c
            make_docking = False
            for i, mol in enumerate(Chem.SDMolSupplier(fname)):
                if mol:
                    if not mol.GetProp('_Name'):
                        name = '000-' + str(i).zfill(6)
                        mol.SetProp('_Name', name)
<<<<<<< HEAD
                        data.append((name, 0, Chem.MolToSmiles(mol, isomericSmiles=True), None, None, None, None, None, Chem.MolToMolBlock(mol)))
=======
                        data.append((name, 0, Chem.MolToSmiles(mol, isomericSmiles=True), None, None, None, None, None,
                                     Chem.MolToMolBlock(mol)))
>>>>>>> e333757c
        else:
            raise ValueError('input file with fragments has unrecognizable extension. '
                             'Only SMI, SMILES and SDF are allowed.')
        insert_db(conn, data)
    finally:
        conn.close()
    return make_docking
<<<<<<< HEAD
=======


def get_last_iter_from_db(db_fname):
    """
    Returns last successful iteration number (with non-NULL docking scores)
    :param db_fname:
    :return: iteration number
    """
    with sqlite3.connect(db_fname) as conn:
        cur = conn.cursor()
        res = list(cur.execute("SELECT iteration, MIN(docking_score) FROM mols GROUP BY iteration ORDER BY iteration"))
        for iteration, score in reversed(res):
            if score is not None:
                return iteration

>>>>>>> e333757c

def selection_grow_greedy(mols, conn, protein_pdbqt, ntop, ncpu=1, **kwargs):
    """

<<<<<<< HEAD
def get_last_iter_from_db(db_fname):
    """
    Returns last successful iteration number (with non-NULL docking scores)
    :param db_fname:
    :return: iteration number
    """
    with sqlite3.connect(db_fname) as conn:
        cur = conn.cursor()
        res = list(cur.execute("SELECT iteration, MIN(docking_score) FROM mols GROUP BY iteration ORDER BY iteration"))
        for iteration, score in reversed(res):
            if score is not None:
                return iteration

=======
    :param mols:
    :param conn:
    :param protein_pdbqt:
    :param ntop:
    :param ncpu:
    :param kwargs:
    :return: dict of parent ids and lists of corresponding generated mols
    """
    selected_mols = select_top_mols(mols, conn, ntop)
    res = __grow_mols(selected_mols, protein_pdbqt, ncpu=ncpu, **kwargs)
    return res
>>>>>>> e333757c

def selection_grow_greedy(mols, conn, protein_pdbqt, ntop, ncpu=1, **kwargs):
    """

<<<<<<< HEAD
    :param mols:
    :param conn:
=======
def selection_grow_clust(mols, conn, tanimoto, protein_pdbqt, ntop, ncpu=1, **kwargs):
    """

    :param mols:
    :param conn:
    :param tanimoto:
>>>>>>> e333757c
    :param protein_pdbqt:
    :param ntop:
    :param ncpu:
    :param kwargs:
    :return: dict of parent ids and lists of corresponding generated mols
    """
<<<<<<< HEAD
    selected_mols = select_top_mols(mols, conn, ntop)
=======
    clusters = gen_cluster_subset_algButina(mols, tanimoto)
    sorted_clusters = sort_clusters(conn, clusters)
    # select top n mols from each cluster
    selected_mols = []
    mol_ids = get_mol_ids(mols)
    mol_dict = dict(zip(mol_ids, mols))  # {mol_id: mol, ...}
    for cluster in sorted_clusters:
        for i in cluster[:ntop]:
            selected_mols.append(mol_dict[i])
    # grow selected mols
>>>>>>> e333757c
    res = __grow_mols(selected_mols, protein_pdbqt, ncpu=ncpu, **kwargs)
    return res


<<<<<<< HEAD
def selection_grow_clust(mols, conn, tanimoto, protein_pdbqt, ntop, ncpu=1, **kwargs):
    """

    :param mols:
    :param conn:
    :param tanimoto:
    :param protein_pdbqt:
    :param ntop:
    :param ncpu:
    :param kwargs:
    :return: dict of parent ids and lists of corresponding generated mols
    """
    clusters = gen_cluster_subset_algButina(mols, tanimoto)
    sorted_clusters = sort_clusters(conn, clusters)
    # select top n mols from each cluster
    selected_mols = []
    mol_ids = get_mol_ids(mols)
    mol_dict = dict(zip(mol_ids, mols))   # {mol_id: mol, ...}
    for cluster in sorted_clusters:
        for i in cluster[:ntop]:
            selected_mols.append(mol_dict[i])
    # grow selected mols
    res = __grow_mols(selected_mols, protein_pdbqt, ncpu=ncpu, **kwargs)
    return res
=======
def selection_grow_clust_deep(mols, conn, tanimoto, protein_pdbqt, ntop, ncpu=1, **kwargs):
    """
>>>>>>> e333757c

    :param mols:
    :param conn:
    :param tanimoto:
    :param protein_pdbqt:
    :param ntop:
    :param ncpu:
    :param kwargs:
    :return: dict of parent ids and lists of corresponding generated mols
    """
    res = dict()
    clusters = gen_cluster_subset_algButina(mols, tanimoto)
    sorted_clusters = sort_clusters(conn, clusters)
    # create dict of named mols
    mol_ids = get_mol_ids(mols)
    mol_dict = dict(zip(mol_ids, mols))  # {mol_id: mol, ...}
    # grow up to N top scored mols from each cluster
    for cluster in sorted_clusters:
        processed_mols = 0
        for mol_id in cluster:
            tmp = __grow_mol(mol_dict[mol_id], protein_pdbqt, **kwargs)
            if tmp:
                res[mol_id] = tmp
                processed_mols += 1
            if processed_mols == ntop:
                break
    return res

<<<<<<< HEAD
def selection_grow_clust_deep(mols, conn, tanimoto, protein_pdbqt, ntop, ncpu=1, **kwargs):
    """

    :param mols:
    :param conn:
    :param tanimoto:
    :param protein_pdbqt:
    :param ntop:
    :param ncpu:
    :param kwargs:
    :return: dict of parent ids and lists of corresponding generated mols
    """
    res = dict()
    clusters = gen_cluster_subset_algButina(mols, tanimoto)
    sorted_clusters = sort_clusters(conn, clusters)
    # create dict of named mols
    mol_ids = get_mol_ids(mols)
    mol_dict = dict(zip(mol_ids, mols))   # {mol_id: mol, ...}
    # grow up to N top scored mols from each cluster
    for cluster in sorted_clusters:
        processed_mols = 0
        for mol_id in cluster:
            tmp = __grow_mol(mol_dict[mol_id], protein_pdbqt, ncpu=ncpu, **kwargs)
            if tmp:
                res[mol_id] = tmp
                processed_mols += 1
            if processed_mols == ntop:
                break
    return res


def make_iteration(conn, iteration, protein_pdbqt, protein_setup, ntop, tanimoto, mw, rmsd, rtb, alg_type,
                   ncpu, tmpdir, vina_path, python_path, vina_script_dir, make_docking=True, make_selection=True,
                   **kwargs):

    if make_docking:
        tmpdir = os.path.join(tmpdir, f'iter{iteration}')
        os.makedirs(tmpdir)
        save_smi_to_pdb(conn, iteration, tmpdir)
        prep_ligands(conn, tmpdir, python_path, vina_script_dir, ncpu)
        dock_ligands(tmpdir, protein_pdbqt, protein_setup, vina_path, ncpu)
        update_db(conn, tmpdir)
        shutil.rmtree(tmpdir)

    mol_ids = get_docked_mol_ids(conn, iteration)
    mols = get_mols(conn, mol_ids)

    if make_selection:

        mols = filter_mols(mols, mw, rtb)
        mols = filter_mols_by_rms(mols, conn, rmsd)

        if mols:
            if alg_type == 1:
                res = selection_grow_greedy(mols=mols, conn=conn, protein_pdbqt=protein_pdbqt, ntop=ntop, ncpu=ncpu,
                                            **kwargs)
            elif alg_type == 2:
                res = selection_grow_clust_deep(mols=mols, conn=conn, tanimoto=tanimoto, protein_pdbqt=protein_pdbqt,
                                                ntop=ntop, ncpu=ncpu, **kwargs)
            elif alg_type == 3:
                res = selection_grow_clust(mols=mols, conn=conn, tanimoto=tanimoto, protein_pdbqt=protein_pdbqt,
                                           ntop=ntop, ncpu=ncpu, **kwargs)
    else:
=======

def make_iteration(conn, iteration, protein_pdbqt, protein_setup, ntop, tanimoto, mw, rmsd, rtb, alg_type,
                   ncpu, tmpdir, vina_path, python_path, vina_script_dir, make_docking=True, make_selection=True,
                   **kwargs):
    if make_docking:
        tmpdir = os.path.abspath(os.path.join(tmpdir, f'iter{iteration}'))
        os.makedirs(tmpdir)
        save_smi_to_pdb(conn, iteration, tmpdir)
        prep_ligands(conn, tmpdir, python_path, vina_script_dir, ncpu)
        dock_ligands(tmpdir, protein_pdbqt, protein_setup, vina_path, ncpu)
        update_db(conn, tmpdir)
        shutil.rmtree(tmpdir, ignore_errors=True)

    mol_ids = get_docked_mol_ids(conn, iteration)
    mols = get_mols(conn, mol_ids)

    if make_selection:

        mols = filter_mols(mols, mw, rtb)

        if iteration != 1:
            mols = filter_mols_by_rms(mols, conn, rmsd)
        if mols:
            if alg_type == 1:
                res = selection_grow_greedy(mols=mols, conn=conn, protein_pdbqt=protein_pdbqt, ntop=ntop, ncpu=ncpu,
                                            **kwargs)
            elif alg_type == 2:
                res = selection_grow_clust_deep(mols=mols, conn=conn, tanimoto=tanimoto, protein_pdbqt=protein_pdbqt,
                                                ntop=ntop, ncpu=ncpu, **kwargs)
            elif alg_type == 3:
                res = selection_grow_clust(mols=mols, conn=conn, tanimoto=tanimoto, protein_pdbqt=protein_pdbqt,
                                           ntop=ntop, ncpu=ncpu, **kwargs)
        else:
            res = []

    else:
        mols = [Chem.MolFromMolBlock(mol) for mol in mols]
>>>>>>> e333757c
        res = __grow_mols(mols, protein_pdbqt, ncpu=ncpu, **kwargs)

    if res:

        data = []
        opts = StereoEnumerationOptions(tryEmbedding=True, maxIsomers=32)
        nmols = -1
        for parent_id, mols in res.items():
            for mol in mols:
                nmols += 1
                isomers = tuple(EnumerateStereoisomers(mol, options=opts))
                for i, m in enumerate(isomers):
                    smi = Chem.MolToSmiles(m, isomericSmiles=True)
                    mol_id = str(iteration).zfill(3) + '-' + str(nmols).zfill(6) + '-' + str(i).zfill(2)
                    data.append((mol_id, iteration, smi, parent_id, None, None, None, None, None))
<<<<<<< HEAD
=======

>>>>>>> e333757c
        insert_db(conn, data)

        return True

    else:
        return False


def main():
    parser = argparse.ArgumentParser(description='Fragment growing within binding pocket with Autodock Vina.')
    parser.add_argument('-i', '--input_frags', metavar='FILENAME', required=False,
                        help='SMILES file with input fragments or SDF file with 3D coordinates of pre-aligned input '
                             'fragments (e.g. from PDB complexes). Optional argument.')
    parser.add_argument('-o', '--output', metavar='FILENAME', required=True,
                        help='SQLite DB with docking results. If an existed DB was supplied input fragments will be '
                             'ignored if any and the program will continue docking from the last successful iteration.')
    parser.add_argument('-d', '--db', metavar='fragments.db', required=True,
                        help='SQLite DB with fragment replacements.')
    parser.add_argument('-r', '--radius', default=1, type=int,
                        help='context radius for replacement.')
    parser.add_argument('-m', '--min_freq', default=0, type=int,
                        help='the frequency of occurrence of the fragment in the source database. Default: 0.')
    parser.add_argument('--max_replacements', type=int, required=False, default=None,
                        help='the maximum number of randomly chosen replacements. Default: None (all replacements).')
    parser.add_argument('-p', '--protein', metavar='protein.pdbqt', required=True,
                        help='input PDBQT file with a prepared protein.')
    parser.add_argument('-s', '--protein_setup', metavar='protein.log', required=True,
                        help='input text file with Vina docking setup.')
    parser.add_argument('--mgl_install_dir', metavar='DIRNAME', required=True,
                        help='path to the dir with installed MGLtools.')
    parser.add_argument('--vina', metavar='vina_path', required=True,
                        help='path to the vina executable.')
    parser.add_argument('-t', '--algorithm', default=1, type=int,
                        help='the number of the search algorithm: 1 - greedy search, 2 - deep clustering, '
                             '3 - clustering.')
    parser.add_argument('-mw', '--mol_weight', default=500, type=int,
                        help='maximum ligand weight')
    parser.add_argument('-nt', '--ntop', type=int, required=False,
                        help='the number of the best molecules')
    parser.add_argument('-rm', '--rmsd', type=float, required=True,
                        help='ligand movement')
    parser.add_argument('-b', '--rotatable_bonds', type=int, required=True,
                        help='the number of rotatable bonds in ligand')
<<<<<<< HEAD
    parser.add_argument('--tmpdir', metaver='DIRNAME', default=None,
                        help='directory where temporary files will be stored. If omitted tmp dir will be created in '
=======
    parser.add_argument('--tmpdir', metavar='DIRNAME', default=None,
                        help='directory where temporary files will be stored. If omitted atmp dir will be created in '
>>>>>>> e333757c
                             'the same location as output DB.')
    parser.add_argument('-n', '--ncpu', default=1, type=cpu_type,
                        help='number of cpus. Default: 1.')

    args = parser.parse_args()

    python_path = os.path.join(args.mgl_install_dir, 'bin/python')
    vina_script_dir = os.path.join(args.mgl_install_dir, 'MGLToolsPckgs/AutoDockTools/Utilities24/')

    if args.tmpdir is None:
<<<<<<< HEAD
        args.tmpdir = os.path.join(os.path.basename(os.path.abspath(args.output)),
                                   ''.join(random.sample(string.ascii_lowercase, 6)))
    os.makedirs(args.tmpdir)
=======
        tmpdir = os.path.abspath(os.path.join(os.path.dirname(os.path.abspath(args.output)),
                                              ''.join(random.sample(string.ascii_lowercase, 6))))

    os.makedirs(tmpdir)
>>>>>>> e333757c

    # depending on input setup operations applied on the first iteration
    # input      make_docking   make_selection
    # SMILES             True             True
    # 3D SDF            False            False
    # existed DB        False             True
    if os.path.exists(args.output):
        make_docking = False
        make_selection = True
        iteration = get_last_iter_from_db(args.output) + 1
    else:
        create_db(args.output)
<<<<<<< HEAD
        make_docking = insert_starting_structures_to_db(args.input, args.output)
=======
        make_docking = insert_starting_structures_to_db(args.input_frags, args.output)
>>>>>>> e333757c
        make_selection = make_docking
        iteration = 1

    conn = sqlite3.connect(args.output)

    while True:

        index_tanimoto = 0.9  # required for alg 2 and 3
        res = make_iteration(conn=conn, iteration=iteration, protein_pdbqt=args.protein,
                             protein_setup=args.protein_setup, ntop=args.ntop, tanimoto=index_tanimoto,
                             mw=args.mol_weight, rmsd=args.rmsd, rtb=args.rotatable_bonds, alg_type=args.algorithm,
<<<<<<< HEAD
                             ncpu=args.ncpu, tmpdir=args.tmpdir, vina_path=args.vina, python_path=python_path,
=======
                             ncpu=args.ncpu, tmpdir=tmpdir, vina_path=args.vina, python_path=python_path,
>>>>>>> e333757c
                             vina_script_dir=vina_script_dir, make_docking=make_docking, make_selection=make_selection,
                             db_name=args.db, radius=args.radius, min_freq=args.min_freq, min_atoms=1, max_atoms=10,
                             max_replacements=args.max_replacements)
        make_docking = True
        make_selection = True

        if res:
            iteration += 1
            if args.algorithm in [2, 3]:
                index_tanimoto -= 0.05
        else:
            break

<<<<<<< HEAD
    shutil.rmtree(args.tmpdir)
=======
    shutil.rmtree(tmpdir, ignore_errors=True)
>>>>>>> e333757c


if __name__ == '__main__':
    main()<|MERGE_RESOLUTION|>--- conflicted
+++ resolved
@@ -31,10 +31,6 @@
 
 
 def get_mol_ids(mols):
-<<<<<<< HEAD
-    return [mol.GetPpop('_Name') for mol in mols]
-
-=======
     return [mol.GetProp('_Name') for mol in mols]
 
 
@@ -63,7 +59,6 @@
                     """, (atoms, mol_name))
     conn.commit()
 
->>>>>>> e333757c
 
 def save_smi_to_pdb(conn, iteration, tmpdir):
     """
@@ -71,8 +66,6 @@
     :param output_dname:
     :return:
     """
-<<<<<<< HEAD
-=======
     cur = conn.cursor()
     if iteration == 1:
         for mol_name, smi in cur.execute(f"SELECT id, smi FROM mols WHERE iteration = '{iteration - 1}'"):
@@ -86,11 +79,7 @@
             parent_mol = Chem.MolFromMolBlock(parent_mol_block)
             get_сommon_atoms(mol_id, mol, parent_mol, conn)
             Smi2PDB.save_to_pdb2(mol, parent_mol, os.path.join(tmpdir, f'{mol_id}.pdb'))
->>>>>>> e333757c
-
-    cur = conn.cursor()
-    for mol_name, smi in cur.execute(f"SELECT id, smi FROM mols WHERE iteration = {iteration}"):
-        Smi2PDB.save_to_pdb(smi, os.path.join(tmpdir, f'{mol_name}.pdb'))
+
 
 
 def prep_ligands(conn, dname, python_path, vina_script_dir, ncpu):
@@ -104,39 +93,19 @@
     :param ncpu:
     :return:
     """
-<<<<<<< HEAD
-
-    def supply_lig_prep():
-        cur = conn.cursor()
-        for fname in glob.glob(os.path.join(dname, '*.pdb')):
-            mol_id = os.path.basename(os.path.splitext(fname)[0])
-            atoms = list(cur.execute(f"SELECT atoms FROM mols WHERE id = {mol_id}"))[0][0]
-            if atoms is None:
-                atoms = ''
-            yield fname, os.path.splitext(fname)[0] + '.pdbqt', python_path, vina_script_dir + 'prepare_ligand4.py', atoms
-
-    pool = Pool(ncpu)
-    pool.imap_unordered(Docking.prepare_ligands_mp, supply_lig_prep())
-    pool.close()
-    pool.join()
-=======
 
     for fname in glob.glob(os.path.join(dname, '*.pdb')):
         cur = conn.cursor()
         mol_id = os.path.basename(os.path.splitext(fname)[0])
         atoms = list(cur.execute(f"SELECT atoms FROM mols WHERE id = '{mol_id}'"))[0][0]
->>>>>>> e333757c
 
         if not atoms:
             atoms = ''
 
-<<<<<<< HEAD
-=======
         Docking.prepare_ligand(fname, fname.rsplit('.', 1)[0] + '.pdbqt', python_path,
                                vina_script_dir + 'prepare_ligand4.py', atoms)
 
 
->>>>>>> e333757c
 def dock_ligands(dname, target_fname_pdbqt, target_setup_fname, vina_path, ncpu):
     def supply_lig_dock_data(dname, target_fname_pdbqt, target_setup_fname):
         for fname in glob.glob(os.path.join(dname, '*.pdbqt')):
@@ -157,11 +126,6 @@
     :return:
     """
 
-<<<<<<< HEAD
-    cur = conn.cursor()
-
-    for fname in glob.glob(os.path.join(dname, '*_dock.pdbqt')):
-=======
     for fname in glob.glob(os.path.join(dname, '*_dock.pdbqt')):
         cur = conn.cursor()
 
@@ -237,51 +201,8 @@
     cur = conn.cursor()
     res = cur.execute(f"SELECT id FROM mols WHERE iteration = '{iteration - 1}' AND mol_block IS NOT NULL")
     return [i[0] for i in res]
->>>>>>> e333757c
-
-        # get pdb block
-        pdb_block = open(fname).read()
-
-        # get score
-        score = pdb_block.split()[5]
-
-        # get mol block for the first pose
-        mol_id = os.path.basename(fname).replace('_dock.pdbqt', '')
-        smi = list(cur.execute(f'SELECT smi FROM mols WHERE id = {mol_id}'))[0][0]
-        mol_block = None
-        mol = Chem.MolFromPDBBlock('\n'.join([i[:66] for i in pdb_block.split('MODEL')[0].split('\n')]), removeHs=False)
-        if mol:
-            mol = AllChem.AssignBondOrdersFromTemplate(Chem.MolFromSmiles(smi), mol)
-            mol.SetProp('_Name', mol_id)
-            mol_block = Chem.MolToMolBlock(mol)
-
-        # get atoms
-        parent_mol_block = list(cur.execute(f'SELECT mol_block FROM mols WHERE id = (SELECT parent_id FROM mols WHERE id = {mol_id})'))[0][0]
-        parent_mol = Chem.MolFromMolBlock(parent_mol_block)
-        ids = mol.GetSubstructMatch(parent_mol)
-        atoms = []
-        for i, j in combinations(ids, 2):
-            bond = mol.GetBondBetweenAtoms(i, j)
-            if bond is not None:
-                atoms.append(f'{i}_{j}')
-        atoms = '_'.join(atoms)
-
-        # get rmsd
-        rms = get_rmsd(mol, parent_mol)
-
-        cur.execute("""UPDATE mols
-                           SET pdb_block = ?,
-                               mol_block = ?,
-                               score = ?,
-                               atoms = ?,
-                               rmsd = ? 
-                           WHERE
-                               id = ?
-                        """, (pdb_block, mol_block, score, atoms, rms, mol_id))
-    conn.commit()
-
-<<<<<<< HEAD
-=======
+
+
 def get_mols(conn, mol_ids):
     """
     Returns list of Mol objects from docking DB, order is arbitrary
@@ -292,25 +213,8 @@
     cur = conn.cursor()
     sql = f'SELECT mol_block FROM mols WHERE id IN ({",".join("?" * len(mol_ids))})'
     return [items[0] for items in cur.execute(sql, mol_ids)]
->>>>>>> e333757c
-
-def get_rmsd(child_mol, parent_mol):
-    """
-    Returns best fit rmsd between a common part of child and parent molecules taking into account symmetry of molecules
-    :param child_mol: Mol
-    :param parent_mol: Mol
-    :return:
-    """
-    match_ids = child_mol.GetSubstructMatches(parent_mol, uniquify=False, useChirality=True)
-    best_rms = float('inf')
-    for ids in match_ids:
-        rms = norm(child_mol.GetConformer().GetPositions()[ids, ] - parent_mol.GetConformer().GetPositions())
-        if rms < best_rms:
-            best_rms = rms
-    return best_rms
-
-<<<<<<< HEAD
-=======
+
+
 def get_mol_scores(conn, mol_ids):
     """
     Return dict of mol_id: score
@@ -321,21 +225,8 @@
     cur = conn.cursor()
     sql = f'SELECT id, docking_score FROM mols WHERE id IN ({",".join("?" * len(mol_ids))})'
     return dict(cur.execute(sql, mol_ids))
->>>>>>> e333757c
-
-def get_docked_mol_ids(conn, iteration):
-    """
-    Returns mol_ids for molecules which where docked at the given iteration and conversion to mol block was successful
-    :param conn:
-    :param iteration:
-    :return:
-    """
-    cur = conn.cursor()
-    res = cur.execute(f'SELECT id FROM mols WHERE iteration = {iteration} AND mol_block IS NOT NULL')
-    return [i[0] for i in res]
-
-<<<<<<< HEAD
-=======
+
+
 def get_mol_rms(conn, mol_ids):
     """
     Return dict of mol_id: rmsd
@@ -346,47 +237,8 @@
     cur = conn.cursor()
     sql = f'SELECT id, rmsd FROM mols WHERE id IN ({",".join("?" * len(mol_ids))})'
     return dict(cur.execute(sql, mol_ids))
->>>>>>> e333757c
-
-def get_mols(conn, mol_ids):
-    """
-    Returns list of Mol objects from docking DB, order is arbitrary
-    :param conn: connection to docking DB
-    :param mol_ids: list of molecules to retrieve
-    :return:
-    """
-    cur = conn.cursor()
-    sql = f'SELECT mol_block FROM mols WHERE id IN ({",".join("?" * len(mol_ids))})'
-    return [items[0] for items in cur.execute(sql, mol_ids)]
-
-<<<<<<< HEAD
-
-def get_mol_scores(conn, mol_ids):
-    """
-    Return dict of mol_id: score
-    :param conn: connection to docking DB
-    :param mol_ids: list of mol ids
-    :return:
-    """
-    cur = conn.cursor()
-    sql = f'SELECT id, docking_score FROM mols WHERE id IN ({",".join("?" * len(mol_ids))})'
-    return dict(cur.execute(sql, mol_ids))
-
-
-def get_mol_rms(conn, mol_ids):
-    """
-    Return dict of mol_id: rmsd
-    :param conn: connection to docking DB
-    :param mol_ids: list of mol ids
-    :return:
-    """
-    cur = conn.cursor()
-    sql = f'SELECT id, rmsd FROM mols WHERE id IN ({",".join("?" * len(mol_ids))})'
-    return dict(cur.execute(sql, mol_ids))
-
-
-=======
->>>>>>> e333757c
+
+
 def filter_mols(mols, mw=None, rtb=None):
     """
     Returns list of molecules satisfying given conditions
@@ -397,7 +249,7 @@
     """
     output = []
     for mol in mols:
-<<<<<<< HEAD
+        mol = Chem.MolFromMolBlock(mol)
         if (mw is None or MolWt(mol) <= mw) and (rtb is None or CalcNumRotatableBonds(mol) <= rtb):
             output.append(mol)
     return output
@@ -420,31 +272,6 @@
     return output
 
 
-=======
-        mol = Chem.MolFromMolBlock(mol)
-        if (mw is None or MolWt(mol) <= mw) and (rtb is None or CalcNumRotatableBonds(mol) <= rtb):
-            output.append(mol)
-    return output
-
-
-def filter_mols_by_rms(mols, conn, rms):
-    """
-    Remove molecules with rmsd greater than the threshold
-    :param mols: list of molecules
-    :param conn: connection to docking DB
-    :param rms: rmsd threshold
-    :return: list of molecules
-    """
-    output = []
-    mol_ids = get_mol_ids(mols)
-    rmsd = get_mol_rms(conn, mol_ids)
-    for mol in mols:
-        if rmsd[mol.GetProp('_Name')] <= rms:
-            output.append(mol)
-    return output
-
-
->>>>>>> e333757c
 def select_top_mols(mols, conn, ntop):
     """
     Returns list of ntop molecules with the highest score
@@ -457,11 +284,7 @@
     scores = get_mol_scores(conn, mol_ids)
     scores, mol_ids = sort_two_lists([scores[mol_id] for mol_id in mol_ids], mol_ids)
     mol_ids = set(mol_ids[:ntop])
-<<<<<<< HEAD
-    mols = [mol for mol in mols if mol.GetProp('_Name' in mol_ids)]
-=======
     mols = [mol for mol in mols if mol.GetProp('_Name') in mol_ids]
->>>>>>> e333757c
     return mols
 
 
@@ -490,11 +313,7 @@
     dict_index = {}
     fps = []
     for i, mol in enumerate(mols):
-<<<<<<< HEAD
-        fp = AllChem.GetMorganFingerprintAsBitVect(mol, 2, nBits=512)   ### why so few?
-=======
         fp = AllChem.GetMorganFingerprintAsBitVect(mol, 2, nBits=512)  ### why so few?
->>>>>>> e333757c
         fps.append(fp)
         dict_index[i] = mol.GetProp('_Name')
     dists = []
@@ -504,11 +323,7 @@
     # returns tuple of tuples with sequential numbers of compounds in each cluster
     cs = Butina.ClusterData(dists, len(fps), 1 - tanimoto, isDistData=True)
     # replace sequential ids with actual mol ids
-<<<<<<< HEAD
-    output = tuple((dict_index[y] for y in x) for x in cs)
-=======
     output = tuple(tuple((dict_index[y] for y in x)) for x in cs)
->>>>>>> e333757c
     return output
 
 
@@ -537,11 +352,7 @@
 
 
 def __grow_mol(mol, protein_pdbqt, h_dist_threshold=2, ncpu=1, **kwargs):
-<<<<<<< HEAD
-    mol = Chem.AddHs(mol)
-=======
     mol = Chem.AddHs(mol, addCoords=True)
->>>>>>> e333757c
     protected_ids = get_protected_ids(mol, protein_pdbqt, h_dist_threshold)
     return list(grow_mol(mol, protected_ids=protected_ids, return_rxn=False, return_mol=True, ncores=ncpu, **kwargs))
 
@@ -558,11 +369,7 @@
     """
     res = dict()
     for mol in mols:
-<<<<<<< HEAD
-        tmp = __grow_mol(mol, protein_pdbqt, h_dist_threshold=h_dist_threshold, ncpu=ncpu, **kwargs)
-=======
         tmp = __grow_mol(mol, protein_pdbqt, h_dist_threshold=h_dist_threshold, **kwargs)
->>>>>>> e333757c
         if tmp:
             res[mol.GetProp('_Name')] = tmp
     return res
@@ -605,34 +412,22 @@
     make_docking = True
     conn = sqlite3.connect(db_fname)
     try:
-<<<<<<< HEAD
-        if fname.lowercase().endswith('.smi') or fname.lowercase().endswith('.smiles'):
-=======
         if fname.lower().endswith('.smi') or fname.lower().endswith('.smiles'):
->>>>>>> e333757c
             with open(fname) as f:
                 for i, line in enumerate(f):
                     tmp = line.strip().split()
                     smi = tmp[0]
                     name = tmp[1] if len(tmp) > 1 else '000-' + str(i).zfill(6)
                     data.append((name, 0, smi, None, None, None, None, None, None))
-<<<<<<< HEAD
-        elif fname.lowercase().endswith('.sdf'):
-=======
         elif fname.lower().endswith('.sdf'):
->>>>>>> e333757c
             make_docking = False
             for i, mol in enumerate(Chem.SDMolSupplier(fname)):
                 if mol:
                     if not mol.GetProp('_Name'):
                         name = '000-' + str(i).zfill(6)
                         mol.SetProp('_Name', name)
-<<<<<<< HEAD
-                        data.append((name, 0, Chem.MolToSmiles(mol, isomericSmiles=True), None, None, None, None, None, Chem.MolToMolBlock(mol)))
-=======
                         data.append((name, 0, Chem.MolToSmiles(mol, isomericSmiles=True), None, None, None, None, None,
                                      Chem.MolToMolBlock(mol)))
->>>>>>> e333757c
         else:
             raise ValueError('input file with fragments has unrecognizable extension. '
                              'Only SMI, SMILES and SDF are allowed.')
@@ -640,8 +435,6 @@
     finally:
         conn.close()
     return make_docking
-<<<<<<< HEAD
-=======
 
 
 def get_last_iter_from_db(db_fname):
@@ -657,26 +450,10 @@
             if score is not None:
                 return iteration
 
->>>>>>> e333757c
 
 def selection_grow_greedy(mols, conn, protein_pdbqt, ntop, ncpu=1, **kwargs):
     """
 
-<<<<<<< HEAD
-def get_last_iter_from_db(db_fname):
-    """
-    Returns last successful iteration number (with non-NULL docking scores)
-    :param db_fname:
-    :return: iteration number
-    """
-    with sqlite3.connect(db_fname) as conn:
-        cur = conn.cursor()
-        res = list(cur.execute("SELECT iteration, MIN(docking_score) FROM mols GROUP BY iteration ORDER BY iteration"))
-        for iteration, score in reversed(res):
-            if score is not None:
-                return iteration
-
-=======
     :param mols:
     :param conn:
     :param protein_pdbqt:
@@ -688,31 +465,20 @@
     selected_mols = select_top_mols(mols, conn, ntop)
     res = __grow_mols(selected_mols, protein_pdbqt, ncpu=ncpu, **kwargs)
     return res
->>>>>>> e333757c
-
-def selection_grow_greedy(mols, conn, protein_pdbqt, ntop, ncpu=1, **kwargs):
-    """
-
-<<<<<<< HEAD
-    :param mols:
-    :param conn:
-=======
+
+
 def selection_grow_clust(mols, conn, tanimoto, protein_pdbqt, ntop, ncpu=1, **kwargs):
     """
 
     :param mols:
     :param conn:
     :param tanimoto:
->>>>>>> e333757c
     :param protein_pdbqt:
     :param ntop:
     :param ncpu:
     :param kwargs:
     :return: dict of parent ids and lists of corresponding generated mols
     """
-<<<<<<< HEAD
-    selected_mols = select_top_mols(mols, conn, ntop)
-=======
     clusters = gen_cluster_subset_algButina(mols, tanimoto)
     sorted_clusters = sort_clusters(conn, clusters)
     # select top n mols from each cluster
@@ -723,40 +489,12 @@
         for i in cluster[:ntop]:
             selected_mols.append(mol_dict[i])
     # grow selected mols
->>>>>>> e333757c
     res = __grow_mols(selected_mols, protein_pdbqt, ncpu=ncpu, **kwargs)
     return res
 
 
-<<<<<<< HEAD
-def selection_grow_clust(mols, conn, tanimoto, protein_pdbqt, ntop, ncpu=1, **kwargs):
-    """
-
-    :param mols:
-    :param conn:
-    :param tanimoto:
-    :param protein_pdbqt:
-    :param ntop:
-    :param ncpu:
-    :param kwargs:
-    :return: dict of parent ids and lists of corresponding generated mols
-    """
-    clusters = gen_cluster_subset_algButina(mols, tanimoto)
-    sorted_clusters = sort_clusters(conn, clusters)
-    # select top n mols from each cluster
-    selected_mols = []
-    mol_ids = get_mol_ids(mols)
-    mol_dict = dict(zip(mol_ids, mols))   # {mol_id: mol, ...}
-    for cluster in sorted_clusters:
-        for i in cluster[:ntop]:
-            selected_mols.append(mol_dict[i])
-    # grow selected mols
-    res = __grow_mols(selected_mols, protein_pdbqt, ncpu=ncpu, **kwargs)
-    return res
-=======
 def selection_grow_clust_deep(mols, conn, tanimoto, protein_pdbqt, ntop, ncpu=1, **kwargs):
     """
->>>>>>> e333757c
 
     :param mols:
     :param conn:
@@ -785,71 +523,6 @@
                 break
     return res
 
-<<<<<<< HEAD
-def selection_grow_clust_deep(mols, conn, tanimoto, protein_pdbqt, ntop, ncpu=1, **kwargs):
-    """
-
-    :param mols:
-    :param conn:
-    :param tanimoto:
-    :param protein_pdbqt:
-    :param ntop:
-    :param ncpu:
-    :param kwargs:
-    :return: dict of parent ids and lists of corresponding generated mols
-    """
-    res = dict()
-    clusters = gen_cluster_subset_algButina(mols, tanimoto)
-    sorted_clusters = sort_clusters(conn, clusters)
-    # create dict of named mols
-    mol_ids = get_mol_ids(mols)
-    mol_dict = dict(zip(mol_ids, mols))   # {mol_id: mol, ...}
-    # grow up to N top scored mols from each cluster
-    for cluster in sorted_clusters:
-        processed_mols = 0
-        for mol_id in cluster:
-            tmp = __grow_mol(mol_dict[mol_id], protein_pdbqt, ncpu=ncpu, **kwargs)
-            if tmp:
-                res[mol_id] = tmp
-                processed_mols += 1
-            if processed_mols == ntop:
-                break
-    return res
-
-
-def make_iteration(conn, iteration, protein_pdbqt, protein_setup, ntop, tanimoto, mw, rmsd, rtb, alg_type,
-                   ncpu, tmpdir, vina_path, python_path, vina_script_dir, make_docking=True, make_selection=True,
-                   **kwargs):
-
-    if make_docking:
-        tmpdir = os.path.join(tmpdir, f'iter{iteration}')
-        os.makedirs(tmpdir)
-        save_smi_to_pdb(conn, iteration, tmpdir)
-        prep_ligands(conn, tmpdir, python_path, vina_script_dir, ncpu)
-        dock_ligands(tmpdir, protein_pdbqt, protein_setup, vina_path, ncpu)
-        update_db(conn, tmpdir)
-        shutil.rmtree(tmpdir)
-
-    mol_ids = get_docked_mol_ids(conn, iteration)
-    mols = get_mols(conn, mol_ids)
-
-    if make_selection:
-
-        mols = filter_mols(mols, mw, rtb)
-        mols = filter_mols_by_rms(mols, conn, rmsd)
-
-        if mols:
-            if alg_type == 1:
-                res = selection_grow_greedy(mols=mols, conn=conn, protein_pdbqt=protein_pdbqt, ntop=ntop, ncpu=ncpu,
-                                            **kwargs)
-            elif alg_type == 2:
-                res = selection_grow_clust_deep(mols=mols, conn=conn, tanimoto=tanimoto, protein_pdbqt=protein_pdbqt,
-                                                ntop=ntop, ncpu=ncpu, **kwargs)
-            elif alg_type == 3:
-                res = selection_grow_clust(mols=mols, conn=conn, tanimoto=tanimoto, protein_pdbqt=protein_pdbqt,
-                                           ntop=ntop, ncpu=ncpu, **kwargs)
-    else:
-=======
 
 def make_iteration(conn, iteration, protein_pdbqt, protein_setup, ntop, tanimoto, mw, rmsd, rtb, alg_type,
                    ncpu, tmpdir, vina_path, python_path, vina_script_dir, make_docking=True, make_selection=True,
@@ -887,7 +560,6 @@
 
     else:
         mols = [Chem.MolFromMolBlock(mol) for mol in mols]
->>>>>>> e333757c
         res = __grow_mols(mols, protein_pdbqt, ncpu=ncpu, **kwargs)
 
     if res:
@@ -903,10 +575,7 @@
                     smi = Chem.MolToSmiles(m, isomericSmiles=True)
                     mol_id = str(iteration).zfill(3) + '-' + str(nmols).zfill(6) + '-' + str(i).zfill(2)
                     data.append((mol_id, iteration, smi, parent_id, None, None, None, None, None))
-<<<<<<< HEAD
-=======
-
->>>>>>> e333757c
+
         insert_db(conn, data)
 
         return True
@@ -950,13 +619,8 @@
                         help='ligand movement')
     parser.add_argument('-b', '--rotatable_bonds', type=int, required=True,
                         help='the number of rotatable bonds in ligand')
-<<<<<<< HEAD
-    parser.add_argument('--tmpdir', metaver='DIRNAME', default=None,
-                        help='directory where temporary files will be stored. If omitted tmp dir will be created in '
-=======
     parser.add_argument('--tmpdir', metavar='DIRNAME', default=None,
                         help='directory where temporary files will be stored. If omitted atmp dir will be created in '
->>>>>>> e333757c
                              'the same location as output DB.')
     parser.add_argument('-n', '--ncpu', default=1, type=cpu_type,
                         help='number of cpus. Default: 1.')
@@ -967,16 +631,10 @@
     vina_script_dir = os.path.join(args.mgl_install_dir, 'MGLToolsPckgs/AutoDockTools/Utilities24/')
 
     if args.tmpdir is None:
-<<<<<<< HEAD
-        args.tmpdir = os.path.join(os.path.basename(os.path.abspath(args.output)),
-                                   ''.join(random.sample(string.ascii_lowercase, 6)))
-    os.makedirs(args.tmpdir)
-=======
         tmpdir = os.path.abspath(os.path.join(os.path.dirname(os.path.abspath(args.output)),
                                               ''.join(random.sample(string.ascii_lowercase, 6))))
 
     os.makedirs(tmpdir)
->>>>>>> e333757c
 
     # depending on input setup operations applied on the first iteration
     # input      make_docking   make_selection
@@ -989,11 +647,7 @@
         iteration = get_last_iter_from_db(args.output) + 1
     else:
         create_db(args.output)
-<<<<<<< HEAD
-        make_docking = insert_starting_structures_to_db(args.input, args.output)
-=======
         make_docking = insert_starting_structures_to_db(args.input_frags, args.output)
->>>>>>> e333757c
         make_selection = make_docking
         iteration = 1
 
@@ -1005,11 +659,7 @@
         res = make_iteration(conn=conn, iteration=iteration, protein_pdbqt=args.protein,
                              protein_setup=args.protein_setup, ntop=args.ntop, tanimoto=index_tanimoto,
                              mw=args.mol_weight, rmsd=args.rmsd, rtb=args.rotatable_bonds, alg_type=args.algorithm,
-<<<<<<< HEAD
-                             ncpu=args.ncpu, tmpdir=args.tmpdir, vina_path=args.vina, python_path=python_path,
-=======
                              ncpu=args.ncpu, tmpdir=tmpdir, vina_path=args.vina, python_path=python_path,
->>>>>>> e333757c
                              vina_script_dir=vina_script_dir, make_docking=make_docking, make_selection=make_selection,
                              db_name=args.db, radius=args.radius, min_freq=args.min_freq, min_atoms=1, max_atoms=10,
                              max_replacements=args.max_replacements)
@@ -1023,11 +673,7 @@
         else:
             break
 
-<<<<<<< HEAD
-    shutil.rmtree(args.tmpdir)
-=======
     shutil.rmtree(tmpdir, ignore_errors=True)
->>>>>>> e333757c
 
 
 if __name__ == '__main__':
